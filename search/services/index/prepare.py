--- conflicted
+++ resolved
@@ -21,13 +21,9 @@
 from search.domain import SimpleQuery, Query, AdvancedQuery, Classification, \
     ClassificationList
 from .util import strip_tex, Q_, is_tex_query, is_literal_query, escape, \
-<<<<<<< HEAD
     wildcard_escape, remove_single_characters, has_wildcard, \
     match_date_partial, is_old_papernum
-=======
-    wildcardEscape, remove_single_characters, has_wildcard, \
-    parse_date_partial, parse_date
->>>>>>> 59a21ede
+
 from .highlighting import HIGHLIGHT_TAG_OPEN, HIGHLIGHT_TAG_CLOSE
 from .authors import author_query, author_id_query, orcid_query
 
