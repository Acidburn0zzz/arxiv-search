--- conflicted
+++ resolved
@@ -179,14 +179,6 @@
                     f'{field}__english'
                   ], query=term)
             )
-<<<<<<< HEAD
-        elif term.field == 'author':
-            return Q('nested', path='authors', query=(
-                _Q('match', 'authors__first_name__folded', term.term) |
-                _Q('match', 'authors__last_name__folded', term.term)
-            ))
-        return _Q("match", term.field, term.term)
-=======
         # These terms have no additional fields.
         elif field in ['comments']:
             return Q("simple_query_string", fields=[field], query=term)
@@ -229,7 +221,6 @@
                 )
             )
         return _Q("match", field, term)
->>>>>>> f420afc8
 
     @staticmethod
     def _grouped_terms_to_q(term_pair: tuple) -> Bool:
@@ -349,24 +340,6 @@
         current_search = self._get_base_search().filter("term", is_current=True)
         if query.field == 'all':
             q = (
-<<<<<<< HEAD
-                Q('nested', path='authors', query=(
-                    _Q('match', 'authors__first_name__folded', query.value)
-                    | _Q('match', 'authors__last_name__folded', query.value)
-                ))
-                | _Q('match', 'title', query.value)
-                | _Q('match', 'title__english', query.value)
-                | _Q('match', 'title__tex', query.value)
-                | _Q('match', 'abstract__english', query.value)
-                | _Q('match', 'abstract__tex', query.value)
-            )
-        elif query.field == 'author':
-            q = (
-                Q('nested', path='authors', query=(
-                    _Q('match', 'authors__first_name__folded', query.value)
-                    | _Q('match', 'authors__last_name__folded', query.value)
-                ))
-=======
                 self._field_term_to_q('author', query.value)
                 | self._field_term_to_q('title', query.value)
                 | self._field_term_to_q('abstract', query.value)
@@ -379,7 +352,6 @@
                 | self._field_term_to_q('doi', query.value)
                 | self._field_term_to_q('orcid', query.value)
                 | self._field_term_to_q('author_id', query.value)
->>>>>>> f420afc8
             )
         else:
             q = self._field_term_to_q(query.field, query.value)
@@ -403,9 +375,6 @@
                     _q_init
                 )
 
-<<<<<<< HEAD
-            q &= Q('nested', path='authors', query=_q)
-=======
     def _prepare_author(self, query: AuthorQuery) -> Search:
         current_search = self._base_search().filter("term", is_current=True)
         q = Q()
@@ -426,7 +395,6 @@
                       f'{au.forename} {au.surname} {au.fullname}')
                    & Q('match', **{'submitter__is_author': True}))
             )
->>>>>>> f420afc8
         current_search = current_search.query(q)
         current_search = self._apply_sort(query, current_search)
         return current_search
