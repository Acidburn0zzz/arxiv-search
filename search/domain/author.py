"""Representations of authors, author lists, and author queries."""
<<<<<<< HEAD
from dataclasses import dataclass, field
from typing import NamedTuple
=======

from search.domain import Query, Property, Base     # type: ignore
>>>>>>> 4b47fe56

from search.domain import Query

<<<<<<< HEAD

@dataclass
class Author:
    """Represents an author."""
=======
class Author(Base):
    """Represents a query part for an author."""
>>>>>>> 4b47fe56

    forename: str
    surname: str
    fullname: str

    # TODO: gawd this is ugly.
    def __str__(self) -> str:
        """Print the author name."""
        if self.fullname and self.surname:
            if self.forename:
                name = f'{self.forename}[f] {self.surname}[s]'
            else:
                name = f'{self.surname}[s]'
            name = f'{name} OR {self.fullname}'
        elif self.fullname:
            name = self.fullname
        else:
            if self.forename:
                name = f'{self.forename}[f] {self.surname}[s]'
            else:
                name = f'{self.surname}[s]'
        return name


class AuthorList(list):
    """Represents a list of author query parts."""

    def __str__(self) -> str:
        """Prints comma-delimited list of authors."""
        if len(self) == 0:
            return ''
        if len(self) > 1:
            return ' AND '.join([f"({str(au)})" for au in self])
        return str(self[0])


@dataclass
class AuthorQuery(Query):
    """Represents an author query."""

    authors: AuthorList = field(default_factory=AuthorList)<|MERGE_RESOLUTION|>--- conflicted
+++ resolved
@@ -1,27 +1,17 @@
 """Representations of authors, author lists, and author queries."""
-<<<<<<< HEAD
 from dataclasses import dataclass, field
 from typing import NamedTuple
-=======
-
-from search.domain import Query, Property, Base     # type: ignore
->>>>>>> 4b47fe56
 
 from search.domain import Query
 
-<<<<<<< HEAD
 
 @dataclass
 class Author:
     """Represents an author."""
-=======
-class Author(Base):
-    """Represents a query part for an author."""
->>>>>>> 4b47fe56
 
     forename: str
     surname: str
-    fullname: str
+    fullname: str = field(default_factory=str)
 
     # TODO: gawd this is ugly.
     def __str__(self) -> str:
