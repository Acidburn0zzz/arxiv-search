"""
Flask configuration.

Docstrings are from the `Flask configuration documentation
<http://flask.pocoo.org/docs/0.12/config/>`_.
"""
import os

ON = 'yes'
OFF = 'no'

DEBUG = os.environ.get('DEBUG') == ON
"""enable/disable debug mode"""

TESTING = os.environ.get('TESTING') == ON
"""enable/disable testing mode"""

PROPAGATE_EXCEPTIONS = \
    True if os.environ.get('PROPAGATE_EXCEPTIONS') == ON else None
"""
explicitly enable or disable the propagation of exceptions. If not set or
explicitly set to None this is implicitly true if either TESTING or DEBUG is
true.
"""

PRESERVE_CONTEXT_ON_EXCEPTION = \
    True if os.environ.get('PRESERVE_CONTEXT_ON_EXCEPTION') == ON else None
"""
By default if the application is in debug mode the request context is not
popped on exceptions to enable debuggers to introspect the data. This can be
disabled by this key. You can also use this setting to force-enable it for non
debug execution which might be useful to debug production applications (but
also very risky).
"""


USE_X_SENDFILE = os.environ.get('USE_X_SENDFILE') == ON
"""Enable/disable x-sendfile"""

LOGGER_NAME = os.environ.get('LOGGER_NAME', 'search')
"""The name of the logger."""

LOGGER_HANDLER_POLICY = os.environ.get('LOGGER_HANDLER_POLICY', 'always')
"""
the policy of the default logging handler. The default is 'always' which means
that the default logging handler is always active. 'debug' will only activate
logging in debug mode, 'production' will only log in production and 'never'
disables it entirely.
"""

SERVER_NAME = os.environ.get('SEARCH_SERVER_NAME', None)
"""
the name and port number of the server. Required for subdomain support
(e.g.: 'myapp.dev:5000') Note that localhost does not support subdomains so
setting this to 'localhost' does not help. Setting a SERVER_NAME also by
default enables URL generation without a request context but with an
application context.
"""

APPLICATION_ROOT = os.environ.get('APPLICATION_ROOT', None)
"""
If the application does not occupy a whole domain or subdomain this can be set
to the path where the application is configured to live. This is for session
cookie as path value. If domains are used, this should be None.
"""

MAX_CONTENT_LENGTH = os.environ.get('MAX_CONTENT_LENGTH', None)
"""
If set to a value in bytes, Flask will reject incoming requests with a content
length greater than this by returning a 413 status code.
"""

SEND_FILE_MAX_AGE_DEFAULT = int(os.environ.get('SEND_FILE_MAX_AGE_DEFAULT',
                                               43200))
"""
Default cache control max age to use with send_static_file() (the default
static file handler) and send_file(), as datetime.timedelta or as seconds.
Override this value on a per-file basis using the get_send_file_max_age() hook
on Flask or Blueprint, respectively. Defaults to 43200 (12 hours).
"""

TRAP_HTTP_EXCEPTIONS = os.environ.get('TRAP_HTTP_EXCEPTIONS') == ON
"""
If this is set to True Flask will not execute the error handlers of HTTP
exceptions but instead treat the exception like any other and bubble it through
the exception stack. This is helpful for hairy debugging situations where you
have to find out where an HTTP exception is coming from.
"""

TRAP_BAD_REQUEST_ERRORS = os.environ.get('TRAP_BAD_REQUEST_ERRORS') == ON
"""
Werkzeug's internal data structures that deal with request specific data will
raise special key errors that are also bad request exceptions. Likewise many
operations can implicitly fail with a BadRequest exception for consistency.
Since it’s nice for debugging to know why exactly it failed this flag can be
used to debug those situations. If this config is set to True you will get a
regular traceback instead.
"""

PREFERRED_URL_SCHEME = os.environ.get('PREFERRED_URL_SCHEME', 'http')
"""
The URL scheme that should be used for URL generation if no URL scheme is
available. This defaults to http.
"""

JSON_AS_ASCII = os.environ.get('JSON_AS_ASCII') == ON
"""
By default Flask serialize object to ascii-encoded JSON. If this is set to
False Flask will not encode to ASCII and output strings as-is and return
unicode strings. jsonify will automatically encode it in utf-8 then for
transport for instance.
"""

JSON_SORT_KEYS = os.environ.get('JSON_AS_ASCII') != OFF
"""
By default Flask will serialize JSON objects in a way that the keys are ordered.
This is done in order to ensure that independent of the hash seed of the
dictionary the return value will be consistent to not trash external HTTP
caches. You can override the default behavior by changing this variable.
This is not recommended but might give you a performance improvement on the
cost of cacheability.
"""

JSONIFY_PRETTYPRINT_REGULAR = os.environ.get('JSON_AS_ASCII') != OFF
"""
If this is set to True (the default) jsonify responses will be pretty printed
if they are not requested by an XMLHttpRequest object (controlled by the
X-Requested-With header).
"""

JSONIFY_MIMETYPE = os.environ.get('JSONIFY_MIMETYPE', 'application/json')
"""
MIME type used for jsonify responses.
"""

TEMPLATES_AUTO_RELOAD = os.environ.get('TEMPLATES_AUTO_RELOAD') == ON
"""
Whether to check for modifications of the template source and reload it
automatically. By default the value is None which means that Flask checks
original file only in debug mode.
"""

EXPLAIN_TEMPLATE_LOADING = os.environ.get('EXPLAIN_TEMPLATE_LOADING') == ON
"""
If this is enabled then every attempt to load a template will write an info
message to the logger explaining the attempts to locate the template. This can
be useful to figure out why templates cannot be found or wrong templates appear
to be loaded.
"""

# AWS credentials.
AWS_ACCESS_KEY_ID = os.environ.get('AWS_ACCESS_KEY_ID', 'nope')
AWS_SECRET_ACCESS_KEY = os.environ.get('AWS_SECRET_ACCESS_KEY', 'nope')
AWS_REGION = os.environ.get('AWS_REGION', 'us-east-1')

LOGFILE = os.environ.get('LOGFILE')
LOGLEVEL = os.environ.get('LOGLEVEL', 40)
"""
Log level for search service.

See `<https://docs.python.org/3/library/logging.html#logging-levels>`_ .
"""

ELASTICSEARCH_HOST = os.environ.get('ELASTICSEARCH_SERVICE_HOST', 'localhost')
ELASTICSEARCH_PORT = os.environ.get('ELASTICSEARCH_SERVICE_PORT', '9200')
ELASTICSEARCH_SCHEME = os.environ.get(
    'ELASTICSEARCH_PORT_%s_PROTO' % ELASTICSEARCH_PORT, 'http'
)
ELASTICSEARCH_INDEX = os.environ.get('ELASTICSEARCH_INDEX', 'arxiv')
ELASTICSEARCH_USER = os.environ.get('ELASTICSEARCH_USER', None)
ELASTICSEARCH_PASSWORD = os.environ.get('ELASTICSEARCH_PASSWORD', None)
ELASTICSEARCH_VERIFY = os.environ.get('ELASTICSEARCH_VERIFY', 'true')
"""Indicates whether SSL certificate verification for ES should be enforced."""


METADATA_ENDPOINT = os.environ.get('METADATA_ENDPOINT',
                                   'https://arxiv.org/docmeta/')
"""
Location of endpoint(s) for metadata retrieval.

Multiple endpoints may be provided with comma delimitation.
"""

METADATA_CACHE_DIR = os.environ.get('METADATA_CACHE_DIR')
"""Cache directory for metadata documents."""

METADATA_VERIFY_CERT = os.environ.get('METADATA_VERIFY_CERT', 'True')
"""If ``False``, SSL certificate verification will be disabled."""

FULLTEXT_ENDPOINT = os.environ.get('FULLTEXT_ENDPOINT',
                                   'https://fulltext.arxiv.org/fulltext/')

<<<<<<< HEAD
# Settings for the indexing agent.
KINESIS_ENDPOINT = os.environ.get('KINESIS_ENDPOINT')
"""Can be used to set an alternate endpoint, e.g. for testing."""

KINESIS_VERIFY = os.environ.get('KINESIS_VERIFY', "true")
"""Indicates whether SSL certificate verification should be enforced."""

KINESIS_STREAM = os.environ.get('KINESIS_STREAM', 'MetadataIsAvailable')
"""Name of the stream to which the indexing agent subscribes."""
=======
"""
Flask-S3 plugin settings.

See `<https://flask-s3.readthedocs.io/en/latest/>`_.
"""
FLASKS3_BUCKET_NAME = os.environ.get('FLASKS3_BUCKET_NAME', 'some_bucket')
FLASKS3_CDN_DOMAIN = os.environ.get('FLASKS3_CDN_DOMAIN', 'static.arxiv.org')
FLASKS3_USE_HTTPS = os.environ.get('FLASKS3_USE_HTTPS', 1)
FLASKS3_FORCE_MIMETYPE = os.environ.get('FLASKS3_FORCE_MIMETYPE', 1)
FLASKS3_ACTIVE = os.environ.get('FLASKS3_ACTIVE', 0)
>>>>>>> adfe9732
<|MERGE_RESOLUTION|>--- conflicted
+++ resolved
@@ -190,7 +190,6 @@
 FULLTEXT_ENDPOINT = os.environ.get('FULLTEXT_ENDPOINT',
                                    'https://fulltext.arxiv.org/fulltext/')
 
-<<<<<<< HEAD
 # Settings for the indexing agent.
 KINESIS_ENDPOINT = os.environ.get('KINESIS_ENDPOINT')
 """Can be used to set an alternate endpoint, e.g. for testing."""
@@ -200,7 +199,7 @@
 
 KINESIS_STREAM = os.environ.get('KINESIS_STREAM', 'MetadataIsAvailable')
 """Name of the stream to which the indexing agent subscribes."""
-=======
+
 """
 Flask-S3 plugin settings.
 
@@ -210,5 +209,4 @@
 FLASKS3_CDN_DOMAIN = os.environ.get('FLASKS3_CDN_DOMAIN', 'static.arxiv.org')
 FLASKS3_USE_HTTPS = os.environ.get('FLASKS3_USE_HTTPS', 1)
 FLASKS3_FORCE_MIMETYPE = os.environ.get('FLASKS3_FORCE_MIMETYPE', 1)
-FLASKS3_ACTIVE = os.environ.get('FLASKS3_ACTIVE', 0)
->>>>>>> adfe9732
+FLASKS3_ACTIVE = os.environ.get('FLASKS3_ACTIVE', 0)